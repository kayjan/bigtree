--- conflicted
+++ resolved
@@ -111,233 +111,6 @@
 
 
 @pytest.fixture
-<<<<<<< HEAD
-def tree_node_no_attr():
-    """
-    Tree should have structure
-    a
-    |-- b
-    |   |-- d
-    |   +-- e
-    |       |-- g
-    |       +-- h
-    +-- c
-        +-- f
-    """
-    a = Node("a")
-    b = Node("b")
-    c = Node("c")
-    d = Node("d")
-    e = Node("e")
-    f = Node("f")
-    g = Node("g")
-    h = Node("h")
-
-    b.parent = a
-    c.parent = a
-    d.parent = b
-    e.parent = b
-    f.parent = c
-    g.parent = e
-    h.parent = e
-    return a
-
-
-@pytest.fixture
-def tree_node_negative_null_attr():
-    """
-    Tree should have structure
-    a
-    |-- b
-    |   |-- d
-    |   +-- e
-    |       |-- g
-    |       +-- h
-    +-- c
-        +-- f
-    """
-    a = Node("a")
-    b = Node("b", age=-1)
-    c = Node("c", age=0)
-    d = Node("d", age=1)
-    e = Node("e", age=None)
-    f = Node("f", age=float("nan"))
-    g = Node("g")
-    h = Node("h")
-
-    b.parent = a
-    c.parent = a
-    d.parent = b
-    e.parent = b
-    f.parent = c
-    g.parent = e
-    h.parent = e
-    return a
-
-
-@pytest.fixture
-def tree_node_style():
-    """
-    Tree should have structure
-    a
-    |-- b
-    |   |-- d
-    |   +-- e
-    |       |-- g
-    |       +-- h
-    +-- c
-        +-- f
-    """
-    a = Node(
-        "a",
-        node_style={"style": "filled", "fillcolor": "gold"},
-        edge_style={"style": "bold", "label": "a"},
-    )
-    b = Node(
-        "b",
-        node_style={"style": "filled", "fillcolor": "blue"},
-        edge_style={"style": "bold", "label": "b"},
-    )
-    c = Node(
-        "c",
-        node_style={"style": "filled", "fillcolor": "blue"},
-        edge_style={"style": "bold", "label": "c"},
-    )
-    d = Node(
-        "d",
-        node_style={"style": "filled", "fillcolor": "green"},
-        edge_style={"style": "bold", "label": 1},
-    )
-    e = Node(
-        "e",
-        node_style={"style": "filled", "fillcolor": "green"},
-        edge_style={"style": "bold", "label": 2},
-    )
-    f = Node(
-        "f",
-        node_style={"style": "filled", "fillcolor": "green"},
-        edge_style={"style": "bold", "label": 3},
-    )
-    g = Node(
-        "g",
-        node_style={"style": "filled", "fillcolor": "red"},
-        edge_style={"style": "bold", "label": 4},
-    )
-    h = Node(
-        "h",
-        node_style={"style": "filled", "fillcolor": "red"},
-        edge_style={"style": "bold", "label": 5},
-    )
-
-    b.parent = a
-    c.parent = a
-    d.parent = b
-    e.parent = b
-    f.parent = c
-    g.parent = d
-    h.parent = e
-    return a
-
-
-@pytest.fixture
-def tree_node_style_callable():
-    """
-    Tree should have structure
-    a
-    |-- b
-    |   |-- d
-    |   +-- e
-    |       |-- g
-    |       +-- h
-    +-- c
-        +-- f
-    """
-    a = Node("a", style=1)
-    b = Node("b", style="two")
-    c = Node("c", style=("three"))
-    d = Node("d")
-    e = Node("e")
-    f = Node("f")
-    g = Node("g")
-    h = Node("h")
-
-    b.parent = a
-    c.parent = a
-    d.parent = b
-    e.parent = b
-    f.parent = c
-    g.parent = d
-    h.parent = e
-    return a
-
-
-@pytest.fixture
-def tree_node_mermaid_style():
-    """
-    Tree should have structure
-    a
-    |-- b
-    |   |-- d
-    |   +-- e
-    |       |-- g
-    |       +-- h
-    +-- c
-        +-- f
-    """
-    a = Node("a", node_shape="rhombus")
-    b = Node("b", node_shape="stadium", edge_arrow="dotted")
-    c = Node("c", node_shape="stadium", edge_arrow="dotted_open")
-    d = Node("d", label="c-d link")
-    e = Node("e", label="c-e link")
-    f = Node("f")
-    g = Node("g", attr="fill:red,stroke:black,stroke-width:2")
-    h = Node("h", attr="fill:red,stroke:black,stroke-width:2")
-
-    b.parent = a
-    c.parent = a
-    d.parent = b
-    e.parent = b
-    f.parent = c
-    g.parent = d
-    h.parent = e
-    return a
-
-
-@pytest.fixture
-def tree_node_mermaid_style_callable():
-    """
-    Tree should have structure
-    a
-    |-- b
-    |   |-- d
-    |   +-- e
-    |       |-- g
-    |       +-- h
-    +-- c
-        +-- f
-    """
-    a = Node("a")
-    b = Node("b")
-    c = Node("c")
-    d = Node("d", label="c-d link")
-    e = Node("e", label="c-e link")
-    f = Node("f")
-    g = Node("g")
-    h = Node("h")
-
-    b.parent = a
-    c.parent = a
-    d.parent = b
-    e.parent = b
-    f.parent = c
-    g.parent = d
-    h.parent = e
-    return a
-
-
-@pytest.fixture
-=======
->>>>>>> 1e4f8827
 def dag_node():
     a = DAGNode("a", age=90)
     b = DAGNode("b", age=65)
