name: Code Coverage

on:
  push:
    branches:
      - master
  pull_request:
    types: [opened, synchronize]

jobs:
  codecov:
    runs-on: ubuntu-latest
    permissions:
      pull-requests: write
    steps:
      - uses: actions/checkout@v3
      - name: Set up Python
        uses: actions/setup-python@v4
        with:
          python-version: 3.11
      - name: Add conda to system path
        run: |
          # $CONDA is an environment variable pointing to the root of the miniconda directory
          echo $CONDA/bin >> $GITHUB_PATH
      - name: Install dependencies
        run: |
          python -m pip install pandas pydot Pillow
      - name: Generate coverage report and benchmark report
        run: |
<<<<<<< HEAD
          python -m pip install pytest pytest-cov pytest-benchmark
          pytest --cov=./ --cov-report=xml --benchmark-autosave --benchmark-histogram=.benchmarks/histogram
=======
          python -m pip install pytest pytest-cov pytest-benchmark[histogram]
          pytest --cov=./ --cov-report=xml
>>>>>>> d91c1feb
      - name: Convert coverage report
        uses: irongut/CodeCoverageSummary@v1.3.0
        with:
          filename: coverage.xml
          badge: true
          format: markdown
          indicators: true
          output: both
      - name: Upload coverage to PR comment
        if: ${{ github.event_name == 'pull_request' }}
        uses: marocchino/sticky-pull-request-comment@v2
        with:
          header: Code coverage report
          recreate: true
          path: code-coverage-results.md
      - name: Upload benchmark to PR comment
        if: ${{ github.event_name == 'pull_request' }}
        uses: edunad/actions-image@v2.0.0
        with:
          path: ".benchmark/histogram.svg"
          GITHUB_TOKEN: ${{ secrets.GITHUB_TOKEN }}
          title: "Benchmark results"
      - name: Upload coverage to Codecov
        if: ${{ github.event_name == 'push' }}
        uses: codecov/codecov-action@v3
        with:
          fail_ci_if_error: true # optional (default = false)
          name: codecov-umbrella
          verbose: true # optional (default = false)<|MERGE_RESOLUTION|>--- conflicted
+++ resolved
@@ -27,13 +27,8 @@
           python -m pip install pandas pydot Pillow
       - name: Generate coverage report and benchmark report
         run: |
-<<<<<<< HEAD
-          python -m pip install pytest pytest-cov pytest-benchmark
+          python -m pip install pytest pytest-cov pytest-benchmark[histogram]
           pytest --cov=./ --cov-report=xml --benchmark-autosave --benchmark-histogram=.benchmarks/histogram
-=======
-          python -m pip install pytest pytest-cov pytest-benchmark[histogram]
-          pytest --cov=./ --cov-report=xml
->>>>>>> d91c1feb
       - name: Convert coverage report
         uses: irongut/CodeCoverageSummary@v1.3.0
         with:
