--- conflicted
+++ resolved
@@ -97,18 +97,14 @@
         │   └── e [age=35]
         └── c [age=60]
 
-<<<<<<< HEAD
-        >>> tree.show(attr_list=["age"], attr_bracket=["*(", ")"])
-=======
-        >>> print_tree(root, attr_list=["name", "age"], attr_format="{k}:{v}", attr_sep="; ")
+        >>> tree.show(attr_list=["name", "age"], attr_format="{k}:{v}", attr_sep="; ")
         a [name:a; age:90]
         ├── b [name:b; age:65]
         │   ├── d [name:d; age:40]
         │   └── e [name:e; age:35]
         └── c [name:c; age:60]
 
-        >>> print_tree(root, attr_list=["age"], attr_bracket=["*(", ")"])
->>>>>>> f365f853
+        >>> tree.show(attr_list=["age"], attr_bracket=["*(", ")"])
         a *(age=90)
         ├── b *(age=65)
         │   ├── d *(age=40)
